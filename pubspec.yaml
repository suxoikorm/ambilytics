--- conflicted
+++ resolved
@@ -1,11 +1,6 @@
 name: ambilytics
-<<<<<<< HEAD
 description: Google Analytics for all Flutter platforms (Android, iOS, macOS, Web, Windows and Linux)
-version: 1.0.6
-=======
-description: Google Analytics for all Flutter platfroms (Android, iOS, macOS, Web, Windows and Linux)
 version: 1.0.7
->>>>>>> 412bdf6c
 repository: https://github.com/maxim-saplin/ambilytics
 homepage: https://github.com/maxim-saplin/ambilytics
 
